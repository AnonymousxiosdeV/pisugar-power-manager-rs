use std::collections::VecDeque;
use std::time::Instant;

use chrono::{DateTime, Duration, Local, Timelike};
use rppal::i2c::I2c;

use crate::battery::Battery;
use crate::ip5312::IP5312;
use crate::rtc::{bcd_to_dec, dec_to_bcd, RTC};
use crate::{Error, Model, RTCRawTime, Result, TapType};

/// PiSugar 3 i2c addr
pub const I2C_ADDR_P3: u16 = 0x57;

/// Global ctrl 1
const IIC_CMD_CTR1: u8 = 0x02;

<<<<<<< HEAD
/// Tap event
const IIC_CMD_TAP: u8 = 0x08;
=======
/// Global ctrl 2
const IIC_CMD_CTR2: u8 = 0x03;
>>>>>>> ade2dfab

/// Battery ctrl
const IIC_CMD_BAT_CTR: u8 = 0x20;

/// Voltage high byte
const IIC_CMD_VH: u8 = 0x22;
/// Voltage low byte
const IIC_CMD_VL: u8 = 0x23;

/// Output current high byte
const IIC_CMD_OH: u8 = 0x26;
/// Output current lob byte
const IIC_CMD_OL: u8 = 0x27;

const IIC_CMD_P: u8 = 0x2A;

/// RTC year
const IIC_CMD_RTC_YY: u8 = 0x31;
/// RTC month
const IIC_CMD_RTC_MM: u8 = 0x32;
/// RTC day of month
const IIC_CMD_RTC_DD: u8 = 0x33;
/// RTC weekday
const IIC_CMD_RTC_WD: u8 = 0x34;
/// RTC hour
const IIC_CMD_RTC_HH: u8 = 0x35;
/// RTC minute
const IIC_CMD_RTC_MN: u8 = 0x36;
/// RTC second
const IIC_CMD_RTC_SS: u8 = 0x37;

/// Alarm ctrl
const IIC_CMD_ALM_CTR: u8 = 0x40;
/// Alarm weekday repeat
const IIC_CMD_ALM_WD: u8 = 0x44;
/// Alarm hour
const IIC_CMD_ALM_HH: u8 = 0x45;
/// Alarm minute
const IIC_CMD_ALM_MN: u8 = 0x46;
/// Alarm second
const IIC_CMD_ALM_SS: u8 = 0x47;

/// PiSugar 3
pub struct PiSugar3 {
    i2c: I2c,
}

impl PiSugar3 {
    pub fn new(i2c_bus: u8, i2c_addr: u16) -> Result<Self> {
        let mut i2c = I2c::with_bus(i2c_bus)?;
        i2c.set_slave_address(i2c_addr)?;
        Ok(Self { i2c })
    }

    pub fn read_ctr1(&self) -> Result<u8> {
        let ctr1 = self.i2c.smbus_read_byte(IIC_CMD_CTR1)?;
        Ok(ctr1)
    }

    pub fn write_ctr1(&self, ctr1: u8) -> Result<()> {
        self.i2c.smbus_write_byte(IIC_CMD_CTR1, ctr1)?;
        Ok(())
    }

    pub fn read_crt2(&self) -> Result<u8> {
        let ctr2 = self.i2c.smbus_read_byte(IIC_CMD_CTR2)?;
        Ok(ctr2)
    }

    pub fn write_ctr2(&self, ctr1: u8) -> Result<()> {
        self.i2c.smbus_write_byte(IIC_CMD_CTR2, ctr2)?;
        Ok(())
    }

    pub fn toggle_restore(&self, auto_restore: bool) -> Result<()> {
        let mut ctr1 = self.read_ctr1()?;
        ctr1 &= 0b1110_0000;
        if auto_restore {
            ctr1 |= 0b0001_0000;
        }
        self.write_ctr1(ctr1)
    }

    pub fn read_tap_event(&self) -> Result<u8> {
        let tap = self.i2c.smbus_read_byte(IIC_CMD_TAP)?;
        Ok(tap & 0b0000_0011)
    }

    pub fn reset_tap(&self) -> Result<()> {
        let tap = self.i2c.smbus_read_byte(IIC_CMD_TAP)?;
        self.i2c.smbus_write_byte(IIC_CMD_TAP, tap & 0b1111_1100)?;
        Ok(())
    }

    pub fn read_bat_ctr(&self) -> Result<u8> {
        let ctr = self.i2c.smbus_read_byte(IIC_CMD_BAT_CTR)?;
        Ok(ctr)
    }

    pub fn write_bat_ctr(&self, ctr: u8) -> Result<()> {
        self.i2c.smbus_write_byte(IIC_CMD_BAT_CTR, ctr)?;
        Ok(())
    }

    pub fn read_voltage(&self) -> Result<u16> {
        let vh: u16 = self.i2c.smbus_read_byte(IIC_CMD_VH)? as u16;
        let vl: u16 = self.i2c.smbus_read_byte(IIC_CMD_VL)? as u16;
        let v = (vh << 8) | vl;
        Ok(v)
    }

    pub fn read_percent(&self) -> Result<u8> {
        let p = self.i2c.smbus_read_byte(IIC_CMD_P)?;
        Ok(p)
    }

    pub fn read_output_current(&self) -> Result<u16> {
        let oh: u16 = self.i2c.smbus_read_byte(IIC_CMD_OH)? as u16;
        let ol: u16 = self.i2c.smbus_read_byte(IIC_CMD_OL)? as u16;
        let oc = (oh << 8) | ol;
        Ok(oc)
    }

    pub fn get_alarm_enable(&self) -> Result<bool> {
        let ctr = self.i2c.smbus_read_byte(IIC_CMD_ALM_CTR)?;
        Ok(ctr & (0b1000_0000) != 0)
    }

    pub fn toggle_alarm_enable(&self, enable: bool) -> Result<()> {
        let mut ctr = self.i2c.smbus_read_byte(IIC_CMD_ALM_CTR)?;
        ctr &= 0b0111_1111;
        if enable {
            ctr |= 0b1000_0000;
        }
        self.i2c.smbus_write_byte(IIC_CMD_ALM_CTR, ctr)?;
        Ok(())
    }

    pub fn get_rtc_yy(&self) -> Result<u8> {
        Ok(bcd_to_dec(self.i2c.smbus_read_byte(IIC_CMD_RTC_YY)?))
    }

    pub fn set_rtc_yy(&self, yy: u8) -> Result<()> {
        Ok(self.i2c.smbus_write_byte(IIC_CMD_RTC_YY, dec_to_bcd(yy))?)
    }

    pub fn get_rtc_mm(&self) -> Result<u8> {
        Ok(bcd_to_dec(self.i2c.smbus_read_byte(IIC_CMD_RTC_MM)?))
    }

    pub fn set_rtc_mm(&self, mm: u8) -> Result<()> {
        Ok(self.i2c.smbus_write_byte(IIC_CMD_RTC_MM, dec_to_bcd(mm))?)
    }

    pub fn get_rtc_dd(&self) -> Result<u8> {
        Ok(bcd_to_dec(self.i2c.smbus_read_byte(IIC_CMD_RTC_DD)?))
    }

    pub fn set_rtc_dd(&self, dd: u8) -> Result<()> {
        Ok(self.i2c.smbus_write_byte(IIC_CMD_RTC_DD, dec_to_bcd(dd))?)
    }

    pub fn get_rtc_weekday(&self) -> Result<u8> {
        Ok(bcd_to_dec(self.i2c.smbus_read_byte(IIC_CMD_RTC_WD)?))
    }

    pub fn set_rtc_weekday(&self, wd: u8) -> Result<()> {
        Ok(self.i2c.smbus_write_byte(IIC_CMD_RTC_WD, dec_to_bcd(wd))?)
    }

    pub fn get_rtc_hh(&self) -> Result<u8> {
        Ok(bcd_to_dec(self.i2c.smbus_read_byte(IIC_CMD_RTC_HH)?))
    }

    pub fn set_rtc_hh(&self, hh: u8) -> Result<()> {
        Ok(self.i2c.smbus_write_byte(IIC_CMD_RTC_HH, dec_to_bcd(hh))?)
    }

    pub fn get_rtc_mn(&self) -> Result<u8> {
        Ok(bcd_to_dec(self.i2c.smbus_read_byte(IIC_CMD_RTC_MN)?))
    }

    pub fn set_rtc_mn(&self, mn: u8) -> Result<()> {
        Ok(self.i2c.smbus_write_byte(IIC_CMD_RTC_MN, dec_to_bcd(mn))?)
    }

    pub fn get_rtc_ss(&self) -> Result<u8> {
        Ok(bcd_to_dec(self.i2c.smbus_read_byte(IIC_CMD_RTC_SS)?))
    }

    pub fn set_rtc_ss(&self, ss: u8) -> Result<()> {
        Ok(self.i2c.smbus_write_byte(IIC_CMD_RTC_SS, dec_to_bcd(ss))?)
    }

    pub fn get_alarm_weekday_repeat(&self) -> Result<u8> {
        Ok(self.i2c.smbus_read_byte(IIC_CMD_ALM_WD)?)
    }

    pub fn set_alarm_weekday_repeat(&self, wd: u8) -> Result<()> {
        Ok(self.i2c.smbus_write_byte(IIC_CMD_ALM_WD, wd)?)
    }

    pub fn get_alarm_hh(&self) -> Result<u8> {
        Ok(bcd_to_dec(self.i2c.smbus_read_byte(IIC_CMD_ALM_HH)?))
    }

    pub fn set_alarm_hh(&self, hh: u8) -> Result<()> {
        Ok(self.i2c.smbus_write_byte(IIC_CMD_ALM_HH, dec_to_bcd(hh))?)
    }

    pub fn get_alarm_mn(&self) -> Result<u8> {
        Ok(bcd_to_dec(self.i2c.smbus_read_byte(IIC_CMD_ALM_MN)?))
    }

    pub fn set_alarm_mn(&self, mn: u8) -> Result<()> {
        Ok(self.i2c.smbus_write_byte(IIC_CMD_ALM_MN, dec_to_bcd(mn))?)
    }

    pub fn get_alarm_ss(&self) -> Result<u8> {
        Ok(bcd_to_dec(self.i2c.smbus_read_byte(IIC_CMD_ALM_SS)?))
    }

    pub fn set_alarm_ss(&self, ss: u8) -> Result<()> {
        Ok(self.i2c.smbus_write_byte(IIC_CMD_ALM_SS, dec_to_bcd(ss))?)
    }
}

/// PiSugar 3 Battery support
pub struct PiSugar3Battery {
    pisugar3: PiSugar3,
    model: Model,
    voltages: VecDeque<(Instant, f32)>,
    intensities: VecDeque<(Instant, f32)>,
    levels: VecDeque<f32>,
<<<<<<< HEAD
    poll_check_at: Instant,
=======
    poll_at: Instant,
>>>>>>> ade2dfab
}

impl PiSugar3Battery {
    pub fn new(i2c_bus: u8, i2c_addr: u16, model: Model) -> Result<Self> {
        let pisugar3 = PiSugar3::new(i2c_bus, i2c_addr)?;
        let poll_at = Instant::now() - std::time::Duration::from_secs(10);
        Ok(Self {
            pisugar3,
            model,
            voltages: VecDeque::with_capacity(30),
            intensities: VecDeque::with_capacity(30),
            levels: VecDeque::with_capacity(30),
<<<<<<< HEAD
            poll_check_at: Instant::now(),
=======
            poll_at,
>>>>>>> ade2dfab
        })
    }
}

impl Battery for PiSugar3Battery {
    fn init(&mut self, auto_power_on: bool) -> crate::Result<()> {
        Ok(self.pisugar3.toggle_restore(auto_power_on)?)
    }

    fn model(&self) -> String {
        self.model.to_string()
    }

    fn led_amount(&self) -> crate::Result<u32> {
        Ok(self.model.led_amount())
    }

    fn voltage(&self) -> crate::Result<f32> {
        let v = self.pisugar3.read_voltage()?;
        Ok((v as f32) / 1000.0)
    }

    fn voltage_avg(&self) -> crate::Result<f32> {
        let mut total = 0.0;
        self.voltages.iter().for_each(|v| total += v.1);
        if self.voltages.len() > 0 {
            Ok(total / self.voltages.len() as f32)
        } else {
            Err(Error::Other("Require initialization".to_string()))
        }
    }

    fn level(&self) -> crate::Result<f32> {
        self.voltage_avg().and_then(|v| Ok(IP5312::parse_voltage_level(v)))
    }

    fn intensity(&self) -> crate::Result<f32> {
        let c = self.pisugar3.read_output_current()?;
        Ok((c as f32) / 1000 as f32)
    }

    fn intensity_avg(&self) -> crate::Result<f32> {
        let mut total = 0.0;
        self.intensities.iter().for_each(|i| total += i.1);
        if self.intensities.len() > 0 {
            Ok(total / self.intensities.len() as f32)
        } else {
            Err(Error::Other("Require initialization".to_string()))
        }
    }

    fn is_power_plugged(&self) -> crate::Result<bool> {
        let ctr1 = self.pisugar3.read_ctr1()?;
        Ok((ctr1 & (1 << 7)) != 0)
    }

    fn is_allow_charging(&self) -> crate::Result<bool> {
        let ctr1 = self.pisugar3.read_ctr1()?;
        Ok((ctr1 & (1 << 6)) != 0)
    }

    fn toggle_allow_charging(&self, enable: bool) -> crate::Result<()> {
        let mut ctr1 = self.pisugar3.read_ctr1()?;
        ctr1 &= 0b1011_1111;
        if enable {
            ctr1 |= 0b0100_0000;
        }
        self.pisugar3.write_ctr1(ctr1)
    }

    fn is_charging(&self) -> crate::Result<bool> {
        let power_plugged = self.is_power_plugged()?;
        let allow_charging = self.is_allow_charging()?;
        return Ok(power_plugged && allow_charging);
    }

    fn poll(&mut self, now: Instant) -> crate::Result<Option<TapType>> {
<<<<<<< HEAD
        if now > self.poll_check_at && (now - self.poll_check_at) > std::time::Duration::from_millis(400) {
            return match self.pisugar3.read_tap_event()? {
                1 => Ok(Some(TapType::Single)),
                2 => Ok(Some(TapType::Double)),
                3 => Ok(Some(TapType::Long)),
                _ => Ok(None),
            };
        }
=======
        // slow down, 500ms
        if self.poll_at > now || self.poll_at + std::time::Duration::from_millis(500) > now {
            return Ok(None);
        }
        self.poll_at = now;

        let voltage = self.voltage()?;
        self.voltages.pop_front();
        while self.voltages.len() < self.voltages.capacity() {
            self.voltages.push_back((now, voltage));
        }

        let level = IP5312::parse_voltage_level(voltage);
        self.levels.pop_front();
        while self.levels.len() < self.levels.capacity() {
            self.levels.push_back(level);
        }

        let intensity = self.intensity()?;
        self.intensities.pop_front();
        while self.intensities.len() < self.intensities.capacity() {
            self.intensities.push_back((now, intensity));
        }

        // PiSugar 3 doesn't support tap
>>>>>>> ade2dfab
        Ok(None)
    }

    fn shutdown(&self) -> crate::Result<()> {
        let mut ctr1 = self.pisugar3.read_ctr1()?;
        ctr1 &= 0b1101_1111;
        self.pisugar3.write_ctr1(ctr1)
    }

    fn toggle_light_load_shutdown(&self, enable: bool) -> crate::Result<()> {
        let mut bat_ctr = self.pisugar3.read_bat_ctr()?;
        bat_ctr &= 0b1101_1111;
        if enable {
            bat_ctr |= 0b0010_0000;
        }
        self.pisugar3.write_bat_ctr(bat_ctr)?;
        Ok(())
    }
}

pub struct PiSugar3RTC {
    pisugar3: PiSugar3,
}

impl PiSugar3RTC {
    pub fn new(i2c_bus: u8, i2c_addr: u16) -> Result<Self> {
        let pisugar3 = PiSugar3::new(i2c_bus, i2c_addr)?;
        Ok(Self { pisugar3 })
    }
}

impl RTC for PiSugar3RTC {
    fn init(&self, auto_power_on: bool, auto_wakeup_time: Option<DateTime<Local>>, wakeup_repeat: u8) -> Result<()> {
        self.pisugar3.toggle_restore(auto_power_on)?;
        if let Some(wakeup_time) = auto_wakeup_time {
            self.pisugar3.toggle_alarm_enable(false)?;
            self.pisugar3.set_alarm_hh(wakeup_time.hour() as u8)?;
            self.pisugar3.set_alarm_mn(wakeup_time.minute() as u8)?;
            self.pisugar3.set_alarm_ss(wakeup_time.second() as u8)?;
            self.pisugar3.set_alarm_weekday_repeat(wakeup_repeat)?;
            self.pisugar3.toggle_alarm_enable(true)?;
        }
        Ok(())
    }

    fn read_time(&self) -> Result<RTCRawTime> {
        Ok(RTCRawTime::from_dec([
            self.pisugar3.get_rtc_ss()?,
            self.pisugar3.get_rtc_mn()?,
            self.pisugar3.get_rtc_hh()?,
            self.pisugar3.get_rtc_weekday()?,
            self.pisugar3.get_rtc_dd()?,
            self.pisugar3.get_rtc_mm()?,
            self.pisugar3.get_rtc_yy()?,
        ]))
    }

    fn write_time(&self, raw: RTCRawTime) -> Result<()> {
        self.pisugar3.set_rtc_ss(raw.second())?;
        self.pisugar3.set_rtc_mn(raw.minute())?;
        self.pisugar3.set_rtc_hh(raw.hour())?;
        self.pisugar3.set_rtc_weekday(raw.weekday())?;
        self.pisugar3.set_rtc_dd(raw.day())?;
        self.pisugar3.set_rtc_mm(raw.month())?;
        self.pisugar3.set_rtc_yy(((raw.year() - 2000) & 0xff) as u8)?;
        Ok(())
    }

    fn read_alarm_time(&self) -> Result<RTCRawTime> {
        let mut raw = RTCRawTime::from_dec([
            self.pisugar3.get_alarm_ss()?,
            self.pisugar3.get_alarm_mn()?,
            self.pisugar3.get_alarm_hh()?,
            0,
            0,
            0,
            0,
        ]);
        raw.0[3] = self.pisugar3.get_alarm_weekday_repeat()?;
        Ok(raw)
    }

    fn set_alarm(&self, time: RTCRawTime, weekday_repeat: u8) -> Result<()> {
        self.pisugar3.toggle_alarm_enable(false)?;
        self.pisugar3.set_alarm_hh(time.hour())?;
        self.pisugar3.set_alarm_mn(time.minute())?;
        self.pisugar3.set_alarm_ss(time.second())?;
        self.pisugar3.set_alarm_weekday_repeat(weekday_repeat)?;
        self.pisugar3.toggle_alarm_enable(true)?;
        Ok(())
    }

    fn is_alarm_enable(&self) -> Result<bool> {
        Ok(self.pisugar3.get_alarm_enable()?)
    }

    fn toggle_alarm_enable(&self, enable: bool) -> Result<()> {
        Ok(self.pisugar3.toggle_alarm_enable(enable)?)
    }

    fn read_alarm_flag(&self) -> Result<bool> {
        // PiSugar 3 has no alarm flag
        Ok(false)
    }

    fn clear_alarm_flag(&self) -> Result<()> {
        Ok(())
    }

    fn toggle_frequency_alarm(&self, _enable: bool) -> Result<()> {
        // PiSugar 3 has auto power restore, so frequency alarm is deprecated
        Ok(())
    }

    fn force_shutdown(&self) -> Result<()> {
        Ok(())
    }

    fn read_battery_low_flag(&self) -> Result<bool> {
        Ok(false)
    }

    fn toggle_charging(&self, _enable: bool) -> Result<()> {
        Ok(())
    }

    fn read_battery_high_flag(&self) -> Result<bool> {
        Ok(true)
    }
}<|MERGE_RESOLUTION|>--- conflicted
+++ resolved
@@ -15,13 +15,8 @@
 /// Global ctrl 1
 const IIC_CMD_CTR1: u8 = 0x02;
 
-<<<<<<< HEAD
-/// Tap event
-const IIC_CMD_TAP: u8 = 0x08;
-=======
 /// Global ctrl 2
 const IIC_CMD_CTR2: u8 = 0x03;
->>>>>>> ade2dfab
 
 /// Battery ctrl
 const IIC_CMD_BAT_CTR: u8 = 0x20;
@@ -105,17 +100,6 @@
         self.write_ctr1(ctr1)
     }
 
-    pub fn read_tap_event(&self) -> Result<u8> {
-        let tap = self.i2c.smbus_read_byte(IIC_CMD_TAP)?;
-        Ok(tap & 0b0000_0011)
-    }
-
-    pub fn reset_tap(&self) -> Result<()> {
-        let tap = self.i2c.smbus_read_byte(IIC_CMD_TAP)?;
-        self.i2c.smbus_write_byte(IIC_CMD_TAP, tap & 0b1111_1100)?;
-        Ok(())
-    }
-
     pub fn read_bat_ctr(&self) -> Result<u8> {
         let ctr = self.i2c.smbus_read_byte(IIC_CMD_BAT_CTR)?;
         Ok(ctr)
@@ -256,11 +240,7 @@
     voltages: VecDeque<(Instant, f32)>,
     intensities: VecDeque<(Instant, f32)>,
     levels: VecDeque<f32>,
-<<<<<<< HEAD
-    poll_check_at: Instant,
-=======
     poll_at: Instant,
->>>>>>> ade2dfab
 }
 
 impl PiSugar3Battery {
@@ -273,11 +253,7 @@
             voltages: VecDeque::with_capacity(30),
             intensities: VecDeque::with_capacity(30),
             levels: VecDeque::with_capacity(30),
-<<<<<<< HEAD
-            poll_check_at: Instant::now(),
-=======
             poll_at,
->>>>>>> ade2dfab
         })
     }
 }
@@ -355,16 +331,6 @@
     }
 
     fn poll(&mut self, now: Instant) -> crate::Result<Option<TapType>> {
-<<<<<<< HEAD
-        if now > self.poll_check_at && (now - self.poll_check_at) > std::time::Duration::from_millis(400) {
-            return match self.pisugar3.read_tap_event()? {
-                1 => Ok(Some(TapType::Single)),
-                2 => Ok(Some(TapType::Double)),
-                3 => Ok(Some(TapType::Long)),
-                _ => Ok(None),
-            };
-        }
-=======
         // slow down, 500ms
         if self.poll_at > now || self.poll_at + std::time::Duration::from_millis(500) > now {
             return Ok(None);
@@ -390,7 +356,6 @@
         }
 
         // PiSugar 3 doesn't support tap
->>>>>>> ade2dfab
         Ok(None)
     }
 
